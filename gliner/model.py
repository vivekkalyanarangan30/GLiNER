--- conflicted
+++ resolved
@@ -518,16 +518,9 @@
         # Iterate over data batches
         for batch in data_loader:
             # Move the batch to the appropriate device
-<<<<<<< HEAD
-            if not self.onnx_model:
-                for key in batch:
-                    if isinstance(batch[key], torch.Tensor):
-                        batch[key] = batch[key].to(self.device)
-=======
             for key in batch:
                 if isinstance(batch[key], torch.Tensor):
                     batch[key] = batch[key].to(self.device)
->>>>>>> afbbd6be
 
             # Perform predictions
             model_output = self.model(**batch)[0]
